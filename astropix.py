"""
Central module of astropix. This incorporates all of the various modules from the original 
The class methods of all the other modules are inherited here. 

Author: Autumn Bauman
"""
# Needed modules. They all import their own suppourt libraries, 
# and eventually there will be a list of which ones are needed to run
from typing import Dict
from modules.spi import Spi 
from modules.nexysio import Nexysio
from modules.decode import Decode
from modules.injectionboard import Injectionboard
from modules.voltageboard import Voltageboard
from bitstring import BitArray
from tqdm import tqdm
import pandas as pd
import regex as re
import binascii
import time

# Logging stuff
import logging
from modules.setup_logger import logger
logger = logging.getLogger(__name__)



# Here are the default configuration values. 
# This includes the DAC configurations, default registers, etc...



class astropix2:
    # First the global defaults which will be used later
    DACS_CFG = {
            'blres': 0,
            'nu1': 0,
            'vn1': 20,
            'vnfb': 1,
            'vnfoll': 10,
            'nu5': 0,
            'nu6': 0,
            'nu7': 0,
            'nu8': 0,
            'vn2': 0,
            'vnfoll2': 1,
            'vnbias': 0,
            'vpload': 5,
            'nu13': 0,
            'vncomp': 2,
            'vpfoll': 60,
            'nu16': 0,
            'vprec': 30,
            'vnrec': 30
        }

    BIAS_CFG = {
            'DisHiDR': 0,
            'q01': 0,
            'qon0': 0,
            'qon1': 1,
            'qon2': 0,
            'qon3': 1,
        }


    # Init just opens the chip and gets the handle. After this runs
    # asic_config also needs to be called to set it up. Seperating these 
    # allows for simpler specifying of values. 
    def __init__(self, clock_period_ns = 10, inject:int = None):
        """
        Initalizes astropix object. 
        No required arguments
        Optional:
        clock_period_ns:int - period of main clock in ns
        inject:bool - if set to True will enable injection for the whole array.
        """

        # _asic_start tracks if the inital configuration has been run on the ASIC yet.
        # By not handeling this in the init it simplifies the function, making it simpler
        # to put in custom configurations and allows for less writing to the chip,
        # only doing it once at init or when settings need to be changed as opposed to 
        # each time a parameter is changed.
        self._asic_start = False
        self.nexys = Nexysio()
        self.handle = self.nexys.autoopen()
        self._wait_progress(2)
        # Ensure it is working
        logger.info("Opened FPGA, testing...")
        self._test_io()
        logger.info("FPGA test successful.")
        # Start putting the variables in for use down the line
        self.sampleclock_period_ns = clock_period_ns
        self.injection_col = inject
        # Creates objects used later on
        self.decode = Decode(clock_period_ns)
        

##################### ASIC METHODS FOR USERS #########################

    # Method to initalize the asic. This is taking the place of asic.py. 
    # All of the interfacing is handeled through asic_update
    def asic_init(self, dac_setup: dict = None, bias_setup:dict = None, digital_mask:str = None, analog_col:int = None):
        """
        self.asic_init() - initalize the asic configuration. Must be called first
        Positional arguments: None
        Optional:
        dac_setup: dict - dictionairy of values passed to the configuration. Only needs values diffent from defaults
        bias_setup: dict - dict of values for the bias configuration Only needs key/vals for changes from default
        digital_mask: str - String of 1s and 0s in 35x35 arangement which masks the array. Needed to enable pixels not (0,0)
        """


        # Now that the asic has been initalized we can go and make this true
        self._asic_start = True
        # The use of update methods on the dictionairy allows for only the keys that 
        # need changing to be passed to the function (hopefully) simplifying the interface
        self.dac_setup = self.DACS_CFG
        if dac_setup is not None:
            self.dac_setup.update(dac_setup)
        self.bias_setup = self.BIAS_CFG
        if bias_setup is not None:
            self.bias_setup.update(bias_setup)

        if digital_mask is not None:
            self._make_digital_mask(digital_mask,analog_col)
        
        self._make_digitalconfig()
        #self._make_digital_mask()
        # Loads it to the chip
        logger.info("LOADING TO ASIC...")
        self.asic_update()
        logger.info("ASIC SUCCESSFULLY CONFIGURED")


    # The method to write data to the asic. Called whenever somthing is changed
    # or after a group of changes are done. Taken straight from asic.py.
    # Might need updating down the line but it should still work
    def asic_update(self):
        """
        Remakes configbits and writes to asic. 
        Takes no input and does not return
        """

        self.nexys.chip_reset()
        asicbits = self.nexys.gen_asic_pattern(self._construct_asic_vector(), True)
        self.nexys.write(asicbits)
        logger.info("Wrote configbits successfully")


    # Methods to update the internal variables. Please don't do it manually
    # This updates the dac config
    def update_asic_config(self, bias_cfg:dict = None, dac_cfg:dict = None, maskstr:str = None, analog_col:int=None):
        """
        Updates and writes confgbits to asic

        bias_cfg:dict - Updates the bias settings. Only needs key/value pairs which need updated
        dac_cfg:dict - Updates DAC settings. Only needs key/value pairs which need updated
        """
        if self.asic_start:
            if bias_cfg is not None:
                self.bias_setup.update(bias_cfg)
            if dac_cfg is not None:
                self.dac_setup.update(dac_cfg)
            if maskstr is not None:
                self._make_digital_mask(maskstr, analog_col)
            else: 
                logger.info("update_asic_config() got no argumennts, nothing to do.")
                return None
            self.asic_update()
        else: raise RuntimeError("Asic has not been initalized")


    def enable_spi(self):
        """
        Starts spi bus. 

        Takes no arguments, returns nothing
        """

        self.nexys.spi_enable()
        self.nexys.spi_reset()
        # Set SPI clockdivider
        # freq = 100 MHz/spi_clkdiv
        self.nexys.spi_clkdiv = 255
        self.nexys.send_routing_cmd()
        logger.info("SPI ENABLED")

    def close_connection(self):
        """
        Terminates the spi bus.
        Takes no arguments. No returns.
        """
        self.nexys.close()


################## Voltageboard Methods ############################

# Here we intitalize the 8 DAC voltageboard in slot 4. dacvals are carried over from past 
# scripts. Default from beam_test.py:
# Use this: (8, [0, 0, 1.1, 1, 0, 0, 1, 1.035])
    def init_voltages(self, slot: int = 4, vcal:float = .989, vsupply: float = 2.7, vthreshold:float = None, dacvals: tuple[int, list[float]] = None):
        """
        Configures the voltage board
        No required parameters. No return.

        slot:int = 4 - Position of voltage board
        vcal:float = 0.908 - Calibration of the voltage rails
        vsupply = 2.7 - Supply Voltage
        vthreshold:float = None - ToT threshold value. Takes precedence over dacvals if set. UNITS: mV
        dacvals:tuple[int, list[float] - vboard dac settings. Must be fully specified if set. 
        """
        # The default values to pass to the voltage dac. Last value in list is threshold voltage, default 100mV or 1.1
        # From nicholas's beam_test.py:
        # 3 = Vcasc2, 4=BL, 7=Vminuspix, 8=Thpix 
        default_vdac = (8, [0, 0, 1.1, 1, 0, 0, 1, 1.100])
        
        # used to ensure this has been called in the right order:
        self._voltages_exist = True

        # Set dacvals
        if dacvals is None:
            dacvals = default_vdac
<<<<<<< HEAD
        # dacvals takes precidence over vthreshold
        if vthreshold is not None:
            # Turns from mV to V with the 1V offset normally present
            vthreshold = (vthreshold/1000) + 1 
            if vthreshold > 1.5 or vthreshold < 0:
                 logger.warning("Threshold voltage out of range of sensor!")
                 if vthreshold <= 0: 
                     vthreshold = 1.100
                     logger.error("Threshold value too low, setting to default 100mV")

            dacvals[1][-1] = vthreshold

=======
            # dacvals takes precidence over vthreshold
            if vthreshold is not None:
                # Turns from mV to V with the 1V offset normally present
                vthreshold = (vthreshold/1000) + 1 
                if vthreshold > 1.5 or vthreshold < 0:
                    logger.warning("Threshold voltage out of range of sensor!")
                    if vthreshold <= 0: 
                        vthreshold = 1.100
                        logger.error("Threshold value too low, setting to default 100mV")
                dacvals[1][-1] = vthreshold
>>>>>>> dc922bb8
        # Create object
        self.vboard = Voltageboard(self.handle, slot, dacvals)
        # Set calibrated values
        self.vboard.vcal = vcal
        self.vboard.vsupply = vsupply
        # Send config to the chip
        self.vboard.update_vb()

    # Here we have the stuff to run injection

    # defaults for the arguments:
    # position: 3
    # dac_settings: (2, [0.4, 0.0])
    # Settings from the orininal scripts
    """
        inj.period = 100
        inj.clkdiv = 400
        inj.initdelay = 10000
        inj.cycle = 0
        inj.pulsesperset = 1
    """
    # Setup Injections
    def init_injection(self, slot: int = 3, inj_voltage:float = None, inj_period:int = 100, clkdiv:int = 300, initdelay: int = 100, cycle: float = 0, pulseperset: int = 1, dac_config:tuple[int, list[float]] = None):
        """
        Configure injections
        No required arguments. No returns.
        Optional Arguments:
        slot: int - Location of the injection module
        inj_voltage: float - Injection Voltage. Range from 0 to 1.8. If dac_config is set inj_voltage will be overwritten
        inj_period: int
        clkdiv: int
        initdelay: int
        cycle: float
        pulseperset: int
        dac_config:tuple[int, list[float]]: injdac settings. Must be fully specified if set. 
        """
        # Default configuration for the dac
        # 0.3 is injection voltage
        # 2 is slot number for inj board
        default_injdac = (2, [0.3, 0.0])
        # Some fault tolerance
        try:
            self._voltages_exist
        except Exception:
            raise RuntimeError("init_voltages must be called before init_injection!")

        # Sets the dac_setup if it isn't specified
        if dac_config is None:
            dac_settings = default_injdac
        else:
            dac_settings = dac_config

        # The dac_config takes presedence over a specified threshold.
        if (inj_voltage is not None) and (dac_config is None):
            # elifs check to ensure we are not injecting a negative value because we don't have that ability
            if inj_voltage < 0:
                raise ValueError("Cannot inject a negative voltage!")
            elif inj_voltage > 1800:
                logger.warning("Cannot inject more than 1800mV, will use defaults")
            else:
                #Convert from mV to V
                inj_voltage = inj_voltage / 1000
                dac_settings[1][0] = inj_voltage

        # Create the object!
        self.inj_volts = Voltageboard(self.handle, slot, dac_settings)
        # set the parameters
        self.inj_volts.vcal = self.vboard.vcal
        self.inj_volts.vsupply = self.vboard.vsupply
        self.inj_volts.update_vb()
        # Now to configure the actual injection thing
        self.injector = Injectionboard(self.handle)
        # Now to configure it. above are the values from the original scripting.
        self.injector.period = inj_period
        self.injector.clkdiv = clkdiv
        self.injector.initdelay = initdelay
        self.injector.cycle = cycle
        self.injector.pulsesperset = pulseperset       

    # These start and stop injecting voltage. Fairly simple.
    def start_injection(self):
        """
        Starts Injection.
        Takes no arguments and no return
        """
        self.injector.start()
        logger.info("Began injection")

    def stop_injection(self):
        """
        Stops Injection.
        Takes no arguments and no return
        """
        self.injector.stop()
        logger.info("Stopped injection")


########################### Input and Output #############################
    # This method checks the chip to see if a hit has been logged

    def hits_present(self):
        """
        Looks at interrupt
        Returns bool, True if present
        """
        if (int.from_bytes(self.nexys.read_register(70),"big") == 0):
            return True
        else:
            return False

    def get_log_header(self):
        """
        Returns header for use in a log file with all settings.
        """
        # This is not a nice line, but its the most efficent way to get all the values in the same place.
        return f"Voltageboard settings: {self.vboard.dacvalues}\n" + f"Digital: {self.digitalconfig}\n" +f"Biasblock: {self.bias_setup}\n" + f"DAC: {self.dac_setup}\n" + f"Receiver: {self.recconfig}\n"


############################ Decoder Stuffs ##############################
    # This function generates a list of the hits in the stream. Retuerns a bytearray

    def get_readout(self, bufferlength:int = 20):
        """
        Reads hit buffer.
        bufferlength:int - length of buffer to write. Multiplied by 8 to give number of bytes
        Returns bytearray
        """
        self.nexys.write_spi_bytes(bufferlength)
        readout = self.nexys.read_spi_fifo()
        return readout


    def decode_readout(self, readout:bytearray, i:int, printer: bool = True):
        """
        Decodes readout

        Required argument:
        readout: Bytearray - readout from sensor, not the printed Hex values
        i: int - Readout number

        Optional:
        printer: bool - Print decoded output to terminal

        Returns dataframe
        """

        list_hits = self.decode.hits_from_readoutstream(readout)
        hit_list = []
        for hit in list_hits:
            # Generates the values from the bitstream
            id          = int(hit[0]) >> 3
            payload     = int(hit[0]) & 0b111
            location    = int(hit[1])  & 0b111111
            col         = 1 if (int(hit[1]) >> 7 ) & 1 else 0
            timestamp   = int(hit[2])
            tot_msb     = int(hit[3]) & 0b1111
            tot_lsb     = int(hit[4])   
            tot_total   = (tot_msb << 8) + tot_lsb

            wrong_id        = 0 if (id) == 0 else '\x1b[0;31;40m{}\x1b[0m'.format(id)
            wrong_payload   = 4 if (payload) == 4 else'\x1b[0;31;40m{}\x1b[0m'.format(payload)   

                
            
            # will give terminal output if desiered
            if printer:
                print(
                f"{i} Header: ChipId: {wrong_id}\tPayload: {wrong_payload}\t"
                f"Location: {location}\tRow/Col: {'Col' if col else 'Row'}\t"
                f"Timestamp: {timestamp}\t"
                f"ToT: MSB: {tot_msb}\tLSB: {tot_lsb} Total: {tot_total} ({(tot_total * self.sampleclock_period_ns)/1000.0} us)"
            )
            # hits are sored in dictionairy form
            # Look into dataframe
            hits = {
                'readout': i,
                'Chip ID': id,
                'payload': payload,
                'location': location,
                'isCol': (True if col else False),
                'timestamp': timestamp,
                'tot_msb': tot_msb,
                'tot_lsb': tot_lsb,
                'tot_total': tot_total,
                'tot_us': ((tot_total * self.sampleclock_period_ns)/1000.0),
                'hittime': time.time()
                }
            hit_list.append(hits)

        # Much simpler to convert to df in the return statement vs df.concat
        return pd.DataFrame(hit_list)

    # To be called when initalizing the asic, clears the FPGAs memory 
    def dump_fpga(self):
        """
        Reads out hit buffer and disposes of the output.

        Does not return or take arguments. 
        """
        readout = self.get_readout()
        del readout








###################### INTERNAL METHODS ###########################

# Below here are internal methods used for constructing things and testing

    # _test_io(): A function to read and write a register on the chip to see if 
    # everythign is working. 
    # It takes no arguments 

    def _test_io(self):
        try:    # Attempts to write to and read from a register
            self.nexys.write_register(0x09, 0x55, True)
            self.nexys.read_register(0x09)
            self.nexys.spi_reset()
            self.nexys.sr_readback_reset()
        except Exception: 
            raise RuntimeError("Could not read or write from astropix!")
    
    # _make_digitalconfig(): Constructs the digitalconfig dictionairy. 
    # Takes no arguments currently, and there is no way to update 
    # self.digitalconfig (yet). Those might be added down the line 

    def _make_digitalconfig(self):
        # This can probably be replaced with a dictionairy comprehension. 
        # I put this into for loops so we can use the range function which 
        # makes it a lot easier to see whats going on
        self.digitalconfig = {'interupt_pushpull': 1}
        for i in range(1,19):
            self.digitalconfig[f"En_Inj{i}"] = 0
        self.digitalconfig["ResetB"] = 0
        for i in range(0,8):
            self.digitalconfig[f'Extrabit{i}'] = 1
        for i in range(8,15):
            self.digitalconfig[f'Extrabit{i}'] = 0

    # Function to construct the reconfig dictionairy. This code is taken from 
    # asic.py. 

    # used for digital working with the sensor.

    def _make_digital_mask(self, digitmask:str, analog_col=None):
        # Cleans up the string, ensures it is only 1, 0, or \n
        bitmask = re.sub("[^01\n]", "", digitmask)
        # turn it into a list
        bitlist = bitmask.split("\n")
        # Remove any extra rows that creeped in
        if len(bitlist) > 35:
            bitlist = bitlist[0:35]
        # The dictionairy which is returned
        self.recconfig = {}
        # used in construction
        i = 0
        # iterates through the list and does binary magic on it
        for bits in bitlist:
            # This works by adding entries to a dictionary and then:
            # 1) creating a 35 bit space of zeros
            # 2) converting the string to a binary integer
            # 3) shifting by one to make room for injection on/off bit
            # 4) setting the injection bit if we want injection on this run
            # Bit 1: Analog output
            # Bit 2: Injection
            # last : Injection
            analog_bit = 0b1 if (i == analog_col) else 0
            injection_bit = 0b1 if (i == self.injection_col) else 0
            self.recconfig[f"ColConfig{i}"] = (analog_bit << 37) + (injection_bit << 36) + (int(bits, 2) << 1) + injection_bit
            i += 1



    # This is from asic.py, and it essentially takes all the parameters and puts
    # them into a form ready to be loaded onto the board.
    # Parameters: msbfirst: Send vector MSB first
    
    def _construct_asic_vector(self, msbfirst:bool = False):
        bitvector = BitArray()

        for value in self.digitalconfig.values():
            bitvector.append(self.__int2nbit(value, 1))

        for value in self.bias_setup.values():
            bitvector.append(self.__int2nbit(value, 1))

        for value in self.dac_setup.values():
            bitvector.append(self.__int2nbit(value, 6))

        for value in self.recconfig.values():
            bitvector.append(self.__int2nbit(value, 38))

        if not msbfirst:
            bitvector.reverse()

        # print(f'Bitvector: {bitvector} \n')

        return bitvector      
    def __int2nbit(self,value: int, nbits: int) -> BitArray:
        """Convert int to 6bit bitarray

        :param value: DAC value 0-63
        """

        try:
            return BitArray(uint=value, length=nbits)
        except ValueError:
            print(f'Allowed Values 0 - {2**nbits-1}')

    # A progress bar! So facny I know 
    def _wait_progress(self, seconds:int):
        for _ in tqdm(range(seconds), desc=f'Wait {seconds} s'):
            time.sleep(1)<|MERGE_RESOLUTION|>--- conflicted
+++ resolved
@@ -222,20 +222,7 @@
         # Set dacvals
         if dacvals is None:
             dacvals = default_vdac
-<<<<<<< HEAD
-        # dacvals takes precidence over vthreshold
-        if vthreshold is not None:
-            # Turns from mV to V with the 1V offset normally present
-            vthreshold = (vthreshold/1000) + 1 
-            if vthreshold > 1.5 or vthreshold < 0:
-                 logger.warning("Threshold voltage out of range of sensor!")
-                 if vthreshold <= 0: 
-                     vthreshold = 1.100
-                     logger.error("Threshold value too low, setting to default 100mV")
-
-            dacvals[1][-1] = vthreshold
-
-=======
+
             # dacvals takes precidence over vthreshold
             if vthreshold is not None:
                 # Turns from mV to V with the 1V offset normally present
@@ -246,7 +233,6 @@
                         vthreshold = 1.100
                         logger.error("Threshold value too low, setting to default 100mV")
                 dacvals[1][-1] = vthreshold
->>>>>>> dc922bb8
         # Create object
         self.vboard = Voltageboard(self.handle, slot, dacvals)
         # Set calibrated values
